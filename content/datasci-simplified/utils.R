--- conflicted
+++ resolved
@@ -183,10 +183,7 @@
              round(mean+3*sd, 2),
              round(mean+4*sd, 2))
 
-<<<<<<< HEAD
-=======
   # Calculate critical z-scores
->>>>>>> 9ac4814c
   if (tailed == "two") {
     z_critical = qnorm(c(alpha / 2, 1 - alpha / 2))
   } else if (tailed == "left") {
@@ -195,10 +192,7 @@
     z_critical = qnorm(1 - alpha)
   }
   
-<<<<<<< HEAD
-=======
   # Calculate critical values
->>>>>>> 9ac4814c
   critical_values = mean + z_critical * sd
 
   ggplot(df, aes(x, y)) +
